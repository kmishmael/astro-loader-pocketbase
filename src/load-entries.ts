import type { LoaderContext } from "astro/loaders";
import type { PocketBaseLoaderOptions } from "./types/pocketbase-loader-options.type";
import { parseEntry } from "./utils/parse-entry";

/**
 * Load (modified) entries from a PocketBase collection.
 *
 * @param options Options for the loader.
 * @param context Context of the loader.
 * @param superuserToken Superuser token to access all resources.
 * @param lastModified Date of the last fetch to only update changed entries.
 *
 * @returns `true` if the collection has an updated column, `false` otherwise.
 */
export async function loadEntries(
  options: PocketBaseLoaderOptions,
  context: LoaderContext,
  superuserToken: string | undefined,
  lastModified: string | undefined
): Promise<void> {
  // Build the URL for the collections endpoint
  const collectionUrl = new URL(
    `api/collections/${options.collectionName}/records`,
    options.url
  ).href;

  // Create the headers for the request to append the superuser token (if available)
  const collectionHeaders = new Headers();
  if (superuserToken) {
    collectionHeaders.set("Authorization", superuserToken);
  }

  // Log the fetching of the entries
  context.logger.info(
    `(${options.collectionName}) Fetching${
      lastModified ? " modified" : ""
    } data${lastModified ? ` starting at ${lastModified}` : ""}${
      superuserToken ? " as superuser" : ""
    }`
  );

  // Prepare pagination variables
  let page = 0;
  let totalPages = 0;
  let entries = 0;

  // Fetch all (modified) entries
  do {
    // Fetch entries from the collection
    // If `lastModified` is set, only fetch entries that have been modified since the last fetch
    const collectionRequest = await fetch(
      `${collectionUrl}?page=${++page}&perPage=100${
        lastModified && options.updatedField
          ? `&sort=-${options.updatedField},id&filter=(${options.updatedField}>"${lastModified}")`
          : ""
      }`,
      {
        headers: collectionHeaders
      }
    );

    // If the request was not successful, print the error message and return
    if (!collectionRequest.ok) {
      // If the collection is locked, an superuser token is required
      if (collectionRequest.status === 403) {
        throw new Error(
          `(${options.collectionName}) The collection is not accessible without superuser rights. Please provide superuser credentials in the config.`
        );
      }

      // Get the reason for the error
      const reason = await collectionRequest
        .json()
        .then((data) => data.message);
      const errorMessage = `(${options.collectionName}) Fetching data failed with status code ${collectionRequest.status}.\nReason: ${reason}`;
      throw new Error(errorMessage);
    }

    // Get the data from the response
    const response = await collectionRequest.json();

    // Parse and store the entries
    for (const entry of response.items) {
<<<<<<< HEAD
      await parseEntry(
        entry,
        context,
        options.contentFields,
        options.updatedField
      );
=======
      await parseEntry(entry, context, options.id, options.content);

      // Check if the entry has an `updated` column
      // This is used to enable the incremental fetching of entries
      if (!hasUpdatedColumn && "updated" in entry) {
        hasUpdatedColumn = true;
      }
>>>>>>> cc9fb62d
    }

    // Update the page and total pages
    page = response.page;
    totalPages = response.totalPages;
    entries += response.items.length;
  } while (page < totalPages);

  // Log the number of fetched entries
  context.logger.info(
    `(${options.collectionName}) Fetched ${entries}${
      lastModified ? " changed" : ""
    } entries.`
  );
}<|MERGE_RESOLUTION|>--- conflicted
+++ resolved
@@ -81,22 +81,7 @@
 
     // Parse and store the entries
     for (const entry of response.items) {
-<<<<<<< HEAD
-      await parseEntry(
-        entry,
-        context,
-        options.contentFields,
-        options.updatedField
-      );
-=======
-      await parseEntry(entry, context, options.id, options.content);
-
-      // Check if the entry has an `updated` column
-      // This is used to enable the incremental fetching of entries
-      if (!hasUpdatedColumn && "updated" in entry) {
-        hasUpdatedColumn = true;
-      }
->>>>>>> cc9fb62d
+      await parseEntry(entry, context, options);
     }
 
     // Update the page and total pages
