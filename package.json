--- conflicted
+++ resolved
@@ -1,10 +1,6 @@
 {
   "name": "astro-loader-pocketbase",
-<<<<<<< HEAD
-  "version": "0.5.0-rc.1",
-=======
-  "version": "0.5.0",
->>>>>>> cc9fb62d
+  "version": "0.6.0-pocketbase-rc.1",
   "description": "A content loader for Astro that uses the PocketBase API",
   "license": "MIT",
   "author": "Luis Wolf <development@pawcode.de> (https://pawcode.de)",
