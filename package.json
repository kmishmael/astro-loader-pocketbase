--- conflicted
+++ resolved
@@ -1,10 +1,6 @@
 {
   "name": "astro-loader-pocketbase",
-<<<<<<< HEAD
   "version": "2.0.0-next.1",
-=======
-  "version": "1.0.1",
->>>>>>> 9e662ca6
   "description": "A content loader for Astro that uses the PocketBase API",
   "license": "MIT",
   "author": "Luis Wolf <development@pawcode.de> (https://pawcode.de)",
