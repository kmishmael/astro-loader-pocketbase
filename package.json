--- conflicted
+++ resolved
@@ -1,10 +1,6 @@
 {
   "name": "astro-loader-pocketbase",
-<<<<<<< HEAD
-  "version": "0.6.0-pocketbase-rc.3",
-=======
   "version": "1.0.0",
->>>>>>> a81dc8be
   "description": "A content loader for Astro that uses the PocketBase API",
   "license": "MIT",
   "author": "Luis Wolf <development@pawcode.de> (https://pawcode.de)",
@@ -28,21 +24,12 @@
     "@eslint/js": "^9.16.0",
     "@stylistic/eslint-plugin": "^2.11.0",
     "@types/node": "^22.10.1",
-<<<<<<< HEAD
-    "astro": "^5.0.0-beta.12",
-    "eslint": "^9.16.0",
-    "globals": "^15.12.0",
-    "husky": "^9.1.7",
-    "typescript": "^5.7.2",
-    "typescript-eslint": "^8.16.0"
-=======
     "astro": "^5.0.3",
     "eslint": "^9.16.0",
     "globals": "^15.13.0",
     "husky": "^9.1.7",
     "typescript": "^5.7.2",
     "typescript-eslint": "^8.17.0"
->>>>>>> a81dc8be
   },
   "keywords": [
     "astro",
